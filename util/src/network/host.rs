// Copyright 2015, 2016 Ethcore (UK) Ltd.
// This file is part of Parity.

// Parity is free software: you can redistribute it and/or modify
// it under the terms of the GNU General Public License as published by
// the Free Software Foundation, either version 3 of the License, or
// (at your option) any later version.

// Parity is distributed in the hope that it will be useful,
// but WITHOUT ANY WARRANTY; without even the implied warranty of
// MERCHANTABILITY or FITNESS FOR A PARTICULAR PURPOSE.  See the
// GNU General Public License for more details.

// You should have received a copy of the GNU General Public License
// along with Parity.  If not, see <http://www.gnu.org/licenses/>.

use std::net::{SocketAddr};
use std::collections::{HashMap};
use std::hash::{Hasher};
use std::str::{FromStr};
use std::sync::*;
use std::ops::*;
use std::cmp::min;
use std::path::{Path, PathBuf};
use std::io::{Read, Write};
use std::fs;
use mio::*;
use mio::tcp::*;
use target_info::Target;
use hash::*;
use crypto::*;
use sha3::Hashable;
use rlp::*;
use network::handshake::Handshake;
use network::session::{Session, SessionData};
use error::*;
use io::*;
use network::{NetworkProtocolHandler, PROTOCOL_VERSION};
use network::node_table::*;
use network::stats::NetworkStats;
use network::error::DisconnectReason;
use network::discovery::{Discovery, TableUpdates, NodeEntry};
use network::ip_utils::{map_external_address, select_public_address};

type Slab<T> = ::slab::Slab<T, usize>;

const _DEFAULT_PORT: u16 = 30304;
const MAX_SESSIONS: usize = 1024;
const MAX_HANDSHAKES: usize = 80;
const MAX_HANDSHAKES_PER_ROUND: usize = 32;
const MAINTENANCE_TIMEOUT: u64 = 1000;

#[derive(Debug)]
/// Network service configuration
pub struct NetworkConfiguration {
	/// Directory path to store network configuration. None means nothing will be saved
	pub config_path: Option<String>,
	/// IP address to listen for incoming connections. Listen to all connections by default
	pub listen_address: Option<SocketAddr>,
	/// IP address to advertise. Detected automatically if none.
	pub public_address: Option<SocketAddr>,
	/// Port for UDP connections, same as TCP by default
	pub udp_port: Option<u16>,
	/// Enable NAT configuration
	pub nat_enabled: bool,
	/// Enable discovery
	pub discovery_enabled: bool,
	/// Pin to boot nodes only
	pub pin: bool,
	/// List of initial node addresses
	pub boot_nodes: Vec<String>,
	/// Use provided node key instead of default
	pub use_secret: Option<Secret>,
	/// Number of connected peers to maintain
	pub ideal_peers: u32,
}

impl NetworkConfiguration {
	/// Create a new instance of default settings.
	pub fn new() -> NetworkConfiguration {
		NetworkConfiguration {
			config_path: None,
			listen_address: None,
			public_address: None,
			udp_port: None,
			nat_enabled: true,
			discovery_enabled: true,
			pin: false,
			boot_nodes: Vec::new(),
			use_secret: None,
			ideal_peers: 25,
		}
	}

	/// Create new default configuration with sepcified listen port.
	pub fn new_with_port(port: u16) -> NetworkConfiguration {
		let mut config = NetworkConfiguration::new();
		config.listen_address = Some(SocketAddr::from_str(&format!("0.0.0.0:{}", port)).unwrap());
		config
	}
}

// Tokens
const TCP_ACCEPT: usize = LAST_HANDSHAKE + 1;
const IDLE: usize = LAST_HANDSHAKE + 2;
const DISCOVERY: usize = LAST_HANDSHAKE + 3;
const DISCOVERY_REFRESH: usize = LAST_HANDSHAKE + 4;
const DISCOVERY_ROUND: usize = LAST_HANDSHAKE + 5;
const FIRST_SESSION: usize = 0;
const LAST_SESSION: usize = FIRST_SESSION + MAX_SESSIONS - 1;
const FIRST_HANDSHAKE: usize = LAST_SESSION + 1;
const LAST_HANDSHAKE: usize = FIRST_HANDSHAKE + MAX_HANDSHAKES - 1;
const USER_TIMER: usize = LAST_HANDSHAKE + 256;

/// Protocol handler level packet id
pub type PacketId = u8;
/// Protocol / handler id
pub type ProtocolId = &'static str;

/// Messages used to communitate with the event loop from other threads.
#[derive(Clone)]
pub enum NetworkIoMessage<Message> where Message: Send + Sync + Clone {
	/// Register a new protocol handler.
	AddHandler {
		/// Handler shared instance.
		handler: Arc<NetworkProtocolHandler<Message> + Sync>,
		/// Protocol Id.
		protocol: ProtocolId,
		/// Supported protocol versions.
		versions: Vec<u8>,
	},
	/// Register a new protocol timer
	AddTimer {
		/// Protocol Id.
		protocol: ProtocolId,
		/// Timer token.
		token: TimerToken,
		/// Timer delay in milliseconds.
		delay: u64,
	},
	/// Disconnect a peer
	Disconnect(PeerId),
	/// User message
	User(Message),
}

/// Local (temporary) peer session ID.
pub type PeerId = usize;

#[derive(Debug, PartialEq, Eq)]
/// Protocol info
pub struct CapabilityInfo {
	pub protocol: ProtocolId,
	pub version: u8,
	/// Total number of packet IDs this protocol support.
	pub packet_count: u8,
}

impl Encodable for CapabilityInfo {
	fn rlp_append(&self, s: &mut RlpStream) {
		s.begin_list(2);
		s.append(&self.protocol);
		s.append(&self.version);
	}
}

/// IO access point. This is passed to all IO handlers and provides an interface to the IO subsystem.
pub struct NetworkContext<'s, Message> where Message: Send + Sync + Clone + 'static, 's {
	io: &'s IoContext<NetworkIoMessage<Message>>,
	protocol: ProtocolId,
	sessions: Arc<RwLock<Slab<SharedSession>>>,
	session: Option<StreamToken>,
}

impl<'s, Message> NetworkContext<'s, Message> where Message: Send + Sync + Clone + 'static, {
	/// Create a new network IO access point. Takes references to all the data that can be updated within the IO handler.
	fn new(io: &'s IoContext<NetworkIoMessage<Message>>,
		protocol: ProtocolId,
		session: Option<StreamToken>, sessions: Arc<RwLock<Slab<SharedSession>>>) -> NetworkContext<'s, Message> {
		NetworkContext {
			io: io,
			protocol: protocol,
			session: session,
			sessions: sessions,
		}
	}

	/// Send a packet over the network to another peer.
	pub fn send(&self, peer: PeerId, packet_id: PacketId, data: Vec<u8>) -> Result<(), UtilError> {
		let session = { self.sessions.read().unwrap().get(peer).cloned() };
		if let Some(session) = session {
			session.lock().unwrap().deref_mut().send_packet(self.protocol, packet_id as u8, &data).unwrap_or_else(|e| {
						warn!(target: "network", "Send error: {:?}", e);
					}); //TODO: don't copy vector data
			try!(self.io.update_registration(peer));
		} else  {
			trace!(target: "network", "Send: Peer no longer exist")
		}
		Ok(())
	}

	/// Respond to a current network message. Panics if no there is no packet in the context.
	pub fn respond(&self, packet_id: PacketId, data: Vec<u8>) -> Result<(), UtilError> {
		match self.session {
			Some(session) => self.send(session, packet_id, data),
			None => {
				panic!("Respond: Session does not exist")
			}
		}
	}

	/// Send an IO message
	pub fn message(&self, msg: Message) {
		self.io.message(NetworkIoMessage::User(msg));
	}


	/// Disable current protocol capability for given peer. If no capabilities left peer gets disconnected.
	pub fn disable_peer(&self, peer: PeerId) {
		//TODO: remove capability, disconnect if no capabilities left
		self.disconnect_peer(peer);
	}

	/// Disconnect peer. Reconnect can be attempted later.
	pub fn disconnect_peer(&self, peer: PeerId) {
		self.io.message(NetworkIoMessage::Disconnect(peer));
	}

	/// Register a new IO timer. 'IoHandler::timeout' will be called with the token.
	pub fn register_timer(&self, token: TimerToken, ms: u64) -> Result<(), UtilError> {
		self.io.message(NetworkIoMessage::AddTimer {
			token: token,
			delay: ms,
			protocol: self.protocol,
		});
		Ok(())
	}

	/// Returns peer identification string
	pub fn peer_info(&self, peer: PeerId) -> String {
		let session = { self.sessions.read().unwrap().get(peer).cloned() };
		if let Some(session) = session {
			return session.lock().unwrap().info.client_version.clone()
		}
		"unknown".to_owned()
	}
}

/// Shared host information
pub struct HostInfo {
	/// Our private and public keys.
	keys: KeyPair,
	/// Current network configuration
	config: NetworkConfiguration,
	/// Connection nonce.
	nonce: H256,
	/// RLPx protocol version
	pub protocol_version: u32,
	/// Client identifier
	pub client_version: String,
	/// TCP connection port.
	pub listen_port: u16,
	/// Registered capabilities (handlers)
	pub capabilities: Vec<CapabilityInfo>
}

impl HostInfo {
	/// Returns public key
	pub fn id(&self) -> &NodeId {
		self.keys.public()
	}

	/// Returns secret key
	pub fn secret(&self) -> &Secret {
		self.keys.secret()
	}

	/// Increments and returns connection nonce.
	pub fn next_nonce(&mut self) -> H256 {
		self.nonce = self.nonce.sha3();
		self.nonce.clone()
	}
}

type SharedSession = Arc<Mutex<Session>>;
type SharedHandshake = Arc<Mutex<Handshake>>;

#[derive(Copy, Clone)]
struct ProtocolTimer {
	pub protocol: ProtocolId,
	pub token: TimerToken, // Handler level token
}

/// Root IO handler. Manages protocol handlers, IO timers and network connections.
pub struct Host<Message> where Message: Send + Sync + Clone {
	pub info: RwLock<HostInfo>,
	tcp_listener: Mutex<TcpListener>,
	handshakes: Arc<RwLock<Slab<SharedHandshake>>>,
	sessions: Arc<RwLock<Slab<SharedSession>>>,
	discovery: Option<Mutex<Discovery>>,
	nodes: RwLock<NodeTable>,
	handlers: RwLock<HashMap<ProtocolId, Arc<NetworkProtocolHandler<Message>>>>,
	timers: RwLock<HashMap<TimerToken, ProtocolTimer>>,
	timer_counter: RwLock<usize>,
	stats: Arc<NetworkStats>,
	public_endpoint: NodeEndpoint,
	pinned_nodes: Vec<NodeId>,
}

impl<Message> Host<Message> where Message: Send + Sync + Clone {
	/// Create a new instance
	pub fn new(config: NetworkConfiguration) -> Host<Message> {
		let listen_address = match config.listen_address {
			None => SocketAddr::from_str("0.0.0.0:30304").unwrap(),
			Some(addr) => addr,
		};

		let udp_port = config.udp_port.unwrap_or(listen_address.port());
		let public_endpoint = match config.public_address {
			None => {
				let public_address = select_public_address(listen_address.port());
				let local_endpoint = NodeEndpoint { address: public_address, udp_port: udp_port };
				if config.nat_enabled {
					match map_external_address(&local_endpoint) {
						Some(endpoint) => {
							info!("NAT Mappped to external address {}", endpoint.address);
							endpoint
						},
						None => local_endpoint
					}
				} else {
					local_endpoint
				}
			}
			Some(addr) => NodeEndpoint { address: addr, udp_port: udp_port }
		};

		// Setup the server socket
		let tcp_listener = TcpListener::bind(&listen_address).unwrap();
		let keys = if let Some(ref secret) = config.use_secret {
			KeyPair::from_secret(secret.clone()).unwrap()
		} else {
			config.config_path.clone().and_then(|ref p| load_key(&Path::new(&p)))
				.map_or_else(|| {
				let key = KeyPair::create().unwrap();
				if let Some(path) = config.config_path.clone() {
					save_key(&Path::new(&path), &key.secret());
				}
				key
			},
			|s| KeyPair::from_secret(s).expect("Error creating node secret key"))
		};
		let discovery = if config.discovery_enabled && !config.pin {
			Some(Discovery::new(&keys, listen_address.clone(), public_endpoint.clone(), DISCOVERY))
		} else { None };
		let path = config.config_path.clone();
		let mut host = Host::<Message> {
			info: RwLock::new(HostInfo {
				keys: keys,
				config: config,
				nonce: H256::random(),
				protocol_version: PROTOCOL_VERSION,
				client_version: format!("Parity/{}/{}-{}-{}", env!("CARGO_PKG_VERSION"), Target::arch(), Target::env(), Target::os()),
				listen_port: 0,
				capabilities: Vec::new(),
			}),
			discovery: discovery.map(Mutex::new),
			tcp_listener: Mutex::new(tcp_listener),
			handshakes: Arc::new(RwLock::new(Slab::new_starting_at(FIRST_HANDSHAKE, MAX_HANDSHAKES))),
			sessions: Arc::new(RwLock::new(Slab::new_starting_at(FIRST_SESSION, MAX_SESSIONS))),
			nodes: RwLock::new(NodeTable::new(path)),
			handlers: RwLock::new(HashMap::new()),
			timers: RwLock::new(HashMap::new()),
			timer_counter: RwLock::new(USER_TIMER),
			stats: Arc::new(NetworkStats::default()),
			public_endpoint: public_endpoint,
			pinned_nodes: Vec::new(),
		};
		let port = listen_address.port();
		host.info.write().unwrap().deref_mut().listen_port = port;

		let boot_nodes = host.info.read().unwrap().config.boot_nodes.clone();
		if let Some(ref mut discovery) = host.discovery {
			discovery.lock().unwrap().init_node_list(host.nodes.read().unwrap().unordered_entries());
		}
		for n in boot_nodes {
			host.add_node(&n);
		}
		host
	}

	pub fn stats(&self) -> Arc<NetworkStats> {
		self.stats.clone()
	}

	pub fn add_node(&mut self, id: &str) {
		match Node::from_str(id) {
			Err(e) => { warn!("Could not add node: {:?}", e); },
			Ok(n) => {
				let entry = NodeEntry { endpoint: n.endpoint.clone(), id: n.id.clone() };
				self.pinned_nodes.push(n.id.clone());
				self.nodes.write().unwrap().add_node(n);
				if let Some(ref mut discovery) = self.discovery {
					discovery.lock().unwrap().add_node(entry);
				}
			}
		}
	}

	pub fn client_version(&self) -> String {
		self.info.read().unwrap().client_version.clone()
	}

	pub fn client_url(&self) -> String {
		format!("{}", Node::new(self.info.read().unwrap().id().clone(), self.public_endpoint.clone()))
	}

	fn maintain_network(&self, io: &IoContext<NetworkIoMessage<Message>>) {
		self.keep_alive(io);
		self.connect_peers(io);
	}

	fn have_session(&self, id: &NodeId) -> bool {
		self.sessions.read().unwrap().iter().any(|e| e.lock().unwrap().info.id.eq(&id))
	}

	fn session_count(&self) -> usize {
		self.sessions.read().unwrap().count()
	}

	fn connecting_to(&self, id: &NodeId) -> bool {
		self.handshakes.read().unwrap().iter().any(|e| e.lock().unwrap().id.eq(&id))
	}

	fn handshake_count(&self) -> usize {
		self.handshakes.read().unwrap().count()
	}

	fn keep_alive(&self, io: &IoContext<NetworkIoMessage<Message>>) {
		let mut to_kill = Vec::new();
		for e in self.sessions.write().unwrap().iter_mut() {
			let mut s = e.lock().unwrap();
			if !s.keep_alive(io) {
				s.disconnect(DisconnectReason::PingTimeout);
				to_kill.push(s.token());
			}
		}
		for p in to_kill {
			self.kill_connection(p, io, true);
		}
	}

	fn connect_peers(&self, io: &IoContext<NetworkIoMessage<Message>>) {
		let ideal_peers = { self.info.read().unwrap().deref().config.ideal_peers };
		let pin = { self.info.read().unwrap().deref().config.pin };
		let session_count = self.session_count();
		if session_count >= ideal_peers as usize {
			return;
		}

		let handshake_count = self.handshake_count();
		// allow 16 slots for incoming connections
		let handshake_limit = MAX_HANDSHAKES - 16;
		if handshake_count >= handshake_limit {
			return;
		}

		let nodes = if pin { self.pinned_nodes.clone() } else { self.nodes.read().unwrap().nodes() };
		for id in nodes.iter().filter(|ref id| !self.have_session(id) && !self.connecting_to(id))
			.take(min(MAX_HANDSHAKES_PER_ROUND, handshake_limit - handshake_count)) {
			self.connect_peer(&id, io);
		}
		debug!(target: "network", "Connecting peers: {} sessions, {} pending", self.session_count(), self.handshake_count());
	}

	#[cfg_attr(feature="dev", allow(single_match))]
	fn connect_peer(&self, id: &NodeId, io: &IoContext<NetworkIoMessage<Message>>) {
		if self.have_session(id)
		{
			trace!(target: "network", "Aborted connect. Node already connected.");
			return;
		}
		if self.connecting_to(id) {
			trace!(target: "network", "Aborted connect. Node already connecting.");
			return;
		}

		let socket = {
			let address = {
				let mut nodes = self.nodes.write().unwrap();
				if let Some(node) = nodes.get_mut(id) {
					node.last_attempted = Some(::time::now());
					node.endpoint.address
				}
				else {
					debug!(target: "network", "Connection to expired node aborted");
					return;
				}
			};
			match TcpStream::connect(&address) {
				Ok(socket) => socket,
				Err(e) => {
					warn!("Can't connect to node: {:?}", e);
					return;
				}
			}
		};
		self.create_connection(socket, Some(id), io);
	}

	#[cfg_attr(feature="dev", allow(block_in_if_condition_stmt))]
	fn create_connection(&self, socket: TcpStream, id: Option<&NodeId>, io: &IoContext<NetworkIoMessage<Message>>) {
		let nonce = self.info.write().unwrap().next_nonce();
		let mut handshakes = self.handshakes.write().unwrap();
		if handshakes.insert_with(|token| {
			let mut handshake = Handshake::new(token, id, socket, &nonce, self.stats.clone()).expect("Can't create handshake");
			handshake.start(io, &self.info.read().unwrap(), id.is_some()).and_then(|_| io.register_stream(token)).unwrap_or_else (|e| {
				debug!(target: "network", "Handshake create error: {:?}", e);
			});
			Arc::new(Mutex::new(handshake))
		}).is_none() {
			debug!(target: "network", "Max handshakes reached");
		}
	}

	fn accept(&self, io: &IoContext<NetworkIoMessage<Message>>) {
		trace!(target: "network", "Accepting incoming connection");
		loop {
			let socket = match self.tcp_listener.lock().unwrap().accept() {
				Ok(None) => break,
				Ok(Some((sock, _addr))) => sock,
				Err(e) => {
					warn!("Error accepting connection: {:?}", e);
					break
				},
			};
			self.create_connection(socket, None, io);
		}
		io.update_registration(TCP_ACCEPT).expect("Error registering TCP listener");
	}

	fn handshake_writable(&self, token: StreamToken, io: &IoContext<NetworkIoMessage<Message>>) {
		let handshake = { self.handshakes.read().unwrap().get(token).cloned() };
		if let Some(handshake) = handshake {
			let mut h = handshake.lock().unwrap();
			if let Err(e) = h.writable(io, &self.info.read().unwrap()) {
				trace!(target: "network", "Handshake write error: {}: {:?}", token, e);
			}
		}
	}

	fn session_writable(&self, token: StreamToken, io: &IoContext<NetworkIoMessage<Message>>) {
		let session = { self.sessions.read().unwrap().get(token).cloned() };
		if let Some(session) = session {
			let mut s = session.lock().unwrap();
			if let Err(e) = s.writable(io, &self.info.read().unwrap()) {
				trace!(target: "network", "Session write error: {}: {:?}", token, e);
			}
<<<<<<< HEAD
			io.update_registration(token).unwrap_or_else(|e| debug!(target: "network", "Session registration error: {:?}", e));
		} 
=======
			io.update_registration(token).unwrap_or_else(|e| debug!(target: "net", "Session registration error: {:?}", e));
		}
>>>>>>> 6448d073
	}

	fn connection_closed(&self, token: TimerToken, io: &IoContext<NetworkIoMessage<Message>>) {
		self.kill_connection(token, io, true);
	}

	fn handshake_readable(&self, token: StreamToken, io: &IoContext<NetworkIoMessage<Message>>) {
		let mut create_session = false;
		let mut kill = false;
		let handshake = { self.handshakes.read().unwrap().get(token).cloned() };
		if let Some(handshake) = handshake {
			let mut h = handshake.lock().unwrap();
			if let Err(e) = h.readable(io, &self.info.read().unwrap()) {
				debug!(target: "network", "Handshake read error: {}: {:?}", token, e);
				kill = true;
			}
			if h.done() {
				create_session = true;
			}
		}
		if kill {
			self.kill_connection(token, io, true); //TODO: mark connection as dead an check in kill_connection
			return;
		} else if create_session {
			self.start_session(token, io);
			return;
		}
		io.update_registration(token).unwrap_or_else(|e| debug!(target: "network", "Token registration error: {:?}", e));
	}

	fn session_readable(&self, token: StreamToken, io: &IoContext<NetworkIoMessage<Message>>) {
		let mut ready_data: Vec<ProtocolId> = Vec::new();
		let mut packet_data: Option<(ProtocolId, PacketId, Vec<u8>)> = None;
		let mut kill = false;
		let session = { self.sessions.read().unwrap().get(token).cloned() };
		if let Some(session) = session {
			let mut s = session.lock().unwrap();
			match s.readable(io, &self.info.read().unwrap()) {
				Err(e) => {
					debug!(target: "network", "Session read error: {}: {:?}", token, e);
					kill = true;
				},
				Ok(SessionData::Ready) => {
					for (p, _) in self.handlers.read().unwrap().iter() {
						if s.have_capability(p)  {
							ready_data.push(p);
						}
					}
				},
				Ok(SessionData::Packet {
					data,
					protocol,
					packet_id,
				}) => {
					match self.handlers.read().unwrap().get(protocol) {
						None => { warn!(target: "network", "No handler found for protocol: {:?}", protocol) },
						Some(_) => packet_data = Some((protocol, packet_id, data)),
					}
				},
				Ok(SessionData::None) => {},
			}
		}
		if kill {
			self.kill_connection(token, io, true); //TODO: mark connection as dead an check in kill_connection
		}
		for p in ready_data {
			let h = self.handlers.read().unwrap().get(p).unwrap().clone();
			h.connected(&NetworkContext::new(io, p, Some(token), self.sessions.clone()), &token);
		}
		if let Some((p, packet_id, data)) = packet_data {
			let h = self.handlers.read().unwrap().get(p).unwrap().clone();
			h.read(&NetworkContext::new(io, p, Some(token), self.sessions.clone()), &token, packet_id, &data[1..]);
		}
		io.update_registration(token).unwrap_or_else(|e| debug!(target: "network", "Token registration error: {:?}", e));
	}

	fn start_session(&self, token: StreamToken, io: &IoContext<NetworkIoMessage<Message>>) {
		let mut handshakes = self.handshakes.write().unwrap();
		if handshakes.get(token).is_none() {
			return;
		}

		// turn a handshake into a session
		let mut sessions = self.sessions.write().unwrap();
		let mut h = handshakes.get_mut(token).unwrap().lock().unwrap();
		if h.expired {
			return;
		}
		let originated = h.originated;
		let mut session = match Session::new(&mut h, &self.info.read().unwrap()) {
			Ok(s) => s,
			Err(e) => {
				debug!(target: "network", "Session creation error: {:?}", e);
				return;
			}
		};
		let result = sessions.insert_with(move |session_token| {
			session.set_token(session_token);
			io.deregister_stream(token).expect("Error deleting handshake registration");
			h.set_expired();
			io.register_stream(session_token).expect("Error creating session registration");
			self.stats.inc_sessions();
			trace!(target: "network", "Creating session {} -> {}", token, session_token);
			if !originated {
				// Add it no node table
				if let Ok(address) = session.remote_addr() {
					let entry = NodeEntry { id: session.id().clone(), endpoint: NodeEndpoint { address: address, udp_port: address.port() } };
					self.nodes.write().unwrap().add_node(Node::new(entry.id.clone(), entry.endpoint.clone()));
					if let Some(ref discovery) = self.discovery {
						discovery.lock().unwrap().add_node(entry);
					}
				}
			}
			Arc::new(Mutex::new(session))
		});
		if result.is_none() {
			warn!("Max sessions reached");
		}
	}

	fn connection_timeout(&self, token: StreamToken, io: &IoContext<NetworkIoMessage<Message>>) {
		self.kill_connection(token, io, true)
	}

	fn kill_connection(&self, token: StreamToken, io: &IoContext<NetworkIoMessage<Message>>, remote: bool) {
		let mut to_disconnect: Vec<ProtocolId> = Vec::new();
		let mut failure_id = None;
		match token {
			FIRST_HANDSHAKE ... LAST_HANDSHAKE => {
				let handshakes = self.handshakes.write().unwrap();
				if let Some(handshake) = handshakes.get(token).cloned() {
					let mut handshake = handshake.lock().unwrap();
					if !handshake.expired() {
						handshake.set_expired();
						failure_id = Some(handshake.id().clone());
						io.deregister_stream(token).expect("Error deregistering stream");
					}
				}
			},
			FIRST_SESSION ... LAST_SESSION => {
				let sessions = self.sessions.write().unwrap();
				if let Some(session) = sessions.get(token).cloned() {
					let mut s = session.lock().unwrap();
					if !s.expired() {
						if s.is_ready() {
							for (p, _) in self.handlers.read().unwrap().iter() {
								if s.have_capability(p)  {
									to_disconnect.push(p);
								}
							}
						}
						s.set_expired();
						failure_id = Some(s.id().clone());
						io.deregister_stream(token).expect("Error deregistering stream");
					}
				}
			},
			_ => {},
		}
		if let Some(id) = failure_id {
			if remote {
				self.nodes.write().unwrap().note_failure(&id);
			}
		}
		for p in to_disconnect {
			let h = self.handlers.read().unwrap().get(p).unwrap().clone();
			h.disconnected(&NetworkContext::new(io, p, Some(token), self.sessions.clone()), &token);
		}
	}

	fn update_nodes(&self, io: &IoContext<NetworkIoMessage<Message>>, node_changes: TableUpdates) {
		let mut to_remove: Vec<PeerId> = Vec::new();
		{
			{
				let handshakes = self.handshakes.write().unwrap();
				for c in handshakes.iter() {
					let h = c.lock().unwrap();
					if node_changes.removed.contains(&h.id()) {
						to_remove.push(h.token());
					}
				}
			}
			{
				let sessions = self.sessions.write().unwrap();
				for c in sessions.iter() {
					let s = c.lock().unwrap();
					if node_changes.removed.contains(&s.id()) {
						to_remove.push(s.token());
					}
				}
			}
		}
		for i in to_remove {
			self.kill_connection(i, io, false);
		}
		self.nodes.write().unwrap().update(node_changes);
	}
}

impl<Message> IoHandler<NetworkIoMessage<Message>> for Host<Message> where Message: Send + Sync + Clone + 'static {
	/// Initialize networking
	fn initialize(&self, io: &IoContext<NetworkIoMessage<Message>>) {
		io.register_stream(TCP_ACCEPT).expect("Error registering TCP listener");
		io.register_timer(IDLE, MAINTENANCE_TIMEOUT).expect("Error registering Network idle timer");
		if self.discovery.is_some() {
			io.register_stream(DISCOVERY).expect("Error registering UDP listener");
			io.register_timer(DISCOVERY_REFRESH, 7200).expect("Error registering discovery timer");
			io.register_timer(DISCOVERY_ROUND, 300).expect("Error registering discovery timer");
		}
		self.maintain_network(io)
	}

	fn stream_hup(&self, io: &IoContext<NetworkIoMessage<Message>>, stream: StreamToken) {
		trace!(target: "network", "Hup: {}", stream);
		match stream {
			FIRST_SESSION ... LAST_SESSION => self.connection_closed(stream, io),
			FIRST_HANDSHAKE ... LAST_HANDSHAKE => self.connection_closed(stream, io),
			_ => warn!(target: "network", "Unexpected hup"),
		};
	}

	fn stream_readable(&self, io: &IoContext<NetworkIoMessage<Message>>, stream: StreamToken) {
		match stream {
			FIRST_SESSION ... LAST_SESSION => self.session_readable(stream, io),
			FIRST_HANDSHAKE ... LAST_HANDSHAKE => self.handshake_readable(stream, io),
			DISCOVERY => {
				if let Some(node_changes) = self.discovery.as_ref().unwrap().lock().unwrap().readable() {
					self.update_nodes(io, node_changes);
				}
				io.update_registration(DISCOVERY).expect("Error updating discovery registration");
			},
			TCP_ACCEPT => self.accept(io),
			_ => panic!("Received unknown readable token"),
		}
	}

	fn stream_writable(&self, io: &IoContext<NetworkIoMessage<Message>>, stream: StreamToken) {
		match stream {
			FIRST_SESSION ... LAST_SESSION => self.session_writable(stream, io),
			FIRST_HANDSHAKE ... LAST_HANDSHAKE => self.handshake_writable(stream, io),
			DISCOVERY => {
				self.discovery.as_ref().unwrap().lock().unwrap().writable();
				io.update_registration(DISCOVERY).expect("Error updating discovery registration");
			}
			_ => panic!("Received unknown writable token"),
		}
	}

	fn timeout(&self, io: &IoContext<NetworkIoMessage<Message>>, token: TimerToken) {
		match token {
			IDLE => self.maintain_network(io),
			FIRST_SESSION ... LAST_SESSION => self.connection_timeout(token, io),
			FIRST_HANDSHAKE ... LAST_HANDSHAKE => self.connection_timeout(token, io),
			DISCOVERY_REFRESH => {
				self.discovery.as_ref().unwrap().lock().unwrap().refresh();
				io.update_registration(DISCOVERY).expect("Error updating discovery registration");
			},
			DISCOVERY_ROUND => {
				if let Some(node_changes) = self.discovery.as_ref().unwrap().lock().unwrap().round() {
					self.update_nodes(io, node_changes);
				}
				io.update_registration(DISCOVERY).expect("Error updating discovery registration");
			},
			_ => match self.timers.read().unwrap().get(&token).cloned() {
				Some(timer) => match self.handlers.read().unwrap().get(timer.protocol).cloned() {
						None => { warn!(target: "network", "No handler found for protocol: {:?}", timer.protocol) },
						Some(h) => { h.timeout(&NetworkContext::new(io, timer.protocol, None, self.sessions.clone()), timer.token); }
				},
				None => { warn!("Unknown timer token: {}", token); } // timer is not registerd through us
			}
		}
	}

	fn message(&self, io: &IoContext<NetworkIoMessage<Message>>, message: &NetworkIoMessage<Message>) {
		match *message {
			NetworkIoMessage::AddHandler {
				ref handler,
				ref protocol,
				ref versions
			} => {
				let h = handler.clone();
				h.initialize(&NetworkContext::new(io, protocol, None, self.sessions.clone()));
				self.handlers.write().unwrap().insert(protocol, h);
				let mut info = self.info.write().unwrap();
				for v in versions {
					info.capabilities.push(CapabilityInfo { protocol: protocol, version: *v, packet_count:0 });
				}
			},
			NetworkIoMessage::AddTimer {
				ref protocol,
				ref delay,
				ref token,
			} => {
				let handler_token = {
					let mut timer_counter = self.timer_counter.write().unwrap();
					let counter = timer_counter.deref_mut();
					let handler_token = *counter;
					*counter += 1;
					handler_token
				};
				self.timers.write().unwrap().insert(handler_token, ProtocolTimer { protocol: protocol, token: *token });
				io.register_timer(handler_token, *delay).expect("Error registering timer");
			},
			NetworkIoMessage::Disconnect(ref peer) => {
				let session = { self.sessions.read().unwrap().get(*peer).cloned() };
				if let Some(session) = session {
					session.lock().unwrap().disconnect(DisconnectReason::DisconnectRequested);
				}
				self.kill_connection(*peer, io, false);
			},
			NetworkIoMessage::User(ref message) => {
				for (p, h) in self.handlers.read().unwrap().iter() {
					h.message(&NetworkContext::new(io, p, None, self.sessions.clone()), &message);
				}
			}
		}
	}

	fn register_stream(&self, stream: StreamToken, reg: Token, event_loop: &mut EventLoop<IoManager<NetworkIoMessage<Message>>>) {
		match stream {
			FIRST_SESSION ... LAST_SESSION => {
				let session = { self.sessions.read().unwrap().get(stream).cloned() };
				if let Some(session) = session {
					session.lock().unwrap().register_socket(reg, event_loop).expect("Error registering socket");
				}
			}
			FIRST_HANDSHAKE ... LAST_HANDSHAKE => {
				let connection = { self.handshakes.read().unwrap().get(stream).cloned() };
				if let Some(connection) = connection {
					connection.lock().unwrap().register_socket(reg, event_loop).expect("Error registering socket");
				}
			}
			DISCOVERY => self.discovery.as_ref().unwrap().lock().unwrap().register_socket(event_loop).expect("Error registering discovery socket"),
			TCP_ACCEPT => event_loop.register(self.tcp_listener.lock().unwrap().deref(), Token(TCP_ACCEPT), EventSet::all(), PollOpt::edge()).expect("Error registering stream"),
			_ => warn!("Unexpected stream registration")
		}
	}

	fn deregister_stream(&self, stream: StreamToken, event_loop: &mut EventLoop<IoManager<NetworkIoMessage<Message>>>) {
		match stream {
			FIRST_SESSION ... LAST_SESSION => {
				let mut connections = self.sessions.write().unwrap();
				if let Some(connection) = connections.get(stream).cloned() {
					connection.lock().unwrap().deregister_socket(event_loop).expect("Error deregistering socket");
					connections.remove(stream);
				}
			}
			FIRST_HANDSHAKE ... LAST_HANDSHAKE => {
				let mut connections = self.handshakes.write().unwrap();
				if let Some(connection) = connections.get(stream).cloned() {
					connection.lock().unwrap().deregister_socket(event_loop).expect("Error deregistering socket");
					connections.remove(stream);
				}
			}
			DISCOVERY => (),
			TCP_ACCEPT => event_loop.deregister(self.tcp_listener.lock().unwrap().deref()).unwrap(),
			_ => warn!("Unexpected stream deregistration")
		}
	}

	fn update_stream(&self, stream: StreamToken, reg: Token, event_loop: &mut EventLoop<IoManager<NetworkIoMessage<Message>>>) {
		match stream {
			FIRST_SESSION ... LAST_SESSION => {
				let connection = { self.sessions.read().unwrap().get(stream).cloned() };
				if let Some(connection) = connection {
					connection.lock().unwrap().update_socket(reg, event_loop).expect("Error updating socket");
				}
			}
			FIRST_HANDSHAKE ... LAST_HANDSHAKE => {
				let connection = { self.handshakes.read().unwrap().get(stream).cloned() };
				if let Some(connection) = connection {
					connection.lock().unwrap().update_socket(reg, event_loop).expect("Error updating socket");
				}
			}
			DISCOVERY => self.discovery.as_ref().unwrap().lock().unwrap().update_registration(event_loop).expect("Error reregistering discovery socket"),
			TCP_ACCEPT => event_loop.reregister(self.tcp_listener.lock().unwrap().deref(), Token(TCP_ACCEPT), EventSet::all(), PollOpt::edge()).expect("Error reregistering stream"),
			_ => warn!("Unexpected stream update")
		}
	}
}

fn save_key(path: &Path, key: &Secret) {
	let mut path_buf = PathBuf::from(path);
	if let Err(e) = fs::create_dir_all(path_buf.as_path()) {
		warn!("Error creating key directory: {:?}", e);
		return;
	};
	path_buf.push("key");
	let mut file = match fs::File::create(path_buf.as_path()) {
		Ok(file) => file,
		Err(e) => {
			warn!("Error creating key file: {:?}", e);
			return;
		}
	};
	if let Err(e) = file.write(&key.hex().into_bytes()) {
		warn!("Error writing key file: {:?}", e);
	}
}

fn load_key(path: &Path) -> Option<Secret> {
	let mut path_buf = PathBuf::from(path);
	path_buf.push("key");
	let mut file = match fs::File::open(path_buf.as_path()) {
		Ok(file) => file,
		Err(e) => {
			debug!("Error opening key file: {:?}", e);
			return None;
		}
	};
	let mut buf = String::new();
	match file.read_to_string(&mut buf) {
		Ok(_) => {},
		Err(e) => {
			warn!("Error reading key file: {:?}", e);
			return None;
		}
	}
	match Secret::from_str(&buf) {
		Ok(key) => Some(key),
		Err(e) => {
			warn!("Error parsing key file: {:?}", e);
			None
		}
	}
}

#[test]
fn key_save_load() {
	use ::devtools::RandomTempPath;
	let temp_path = RandomTempPath::create_dir();
	let key = H256::random();
	save_key(temp_path.as_path(), &key);
	let r = load_key(temp_path.as_path());
	assert_eq!(key, r.unwrap());
}


#[test]
fn host_client_url() {
	let mut config = NetworkConfiguration::new();
	let key = h256_from_hex("6f7b0d801bc7b5ce7bbd930b84fd0369b3eb25d09be58d64ba811091046f3aa2");
	config.use_secret = Some(key);
	let host: Host<u32> = Host::new(config);
	assert!(host.client_url().starts_with("enode://101b3ef5a4ea7a1c7928e24c4c75fd053c235d7b80c22ae5c03d145d0ac7396e2a4ffff9adee3133a7b05044a5cee08115fd65145e5165d646bde371010d803c@"));
}<|MERGE_RESOLUTION|>--- conflicted
+++ resolved
@@ -556,13 +556,8 @@
 			if let Err(e) = s.writable(io, &self.info.read().unwrap()) {
 				trace!(target: "network", "Session write error: {}: {:?}", token, e);
 			}
-<<<<<<< HEAD
 			io.update_registration(token).unwrap_or_else(|e| debug!(target: "network", "Session registration error: {:?}", e));
-		} 
-=======
-			io.update_registration(token).unwrap_or_else(|e| debug!(target: "net", "Session registration error: {:?}", e));
-		}
->>>>>>> 6448d073
+		}
 	}
 
 	fn connection_closed(&self, token: TimerToken, io: &IoContext<NetworkIoMessage<Message>>) {
