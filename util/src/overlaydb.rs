// Copyright 2015, 2016 Ethcore (UK) Ltd.
// This file is part of Parity.

// Parity is free software: you can redistribute it and/or modify
// it under the terms of the GNU General Public License as published by
// the Free Software Foundation, either version 3 of the License, or
// (at your option) any later version.

// Parity is distributed in the hope that it will be useful,
// but WITHOUT ANY WARRANTY; without even the implied warranty of
// MERCHANTABILITY or FITNESS FOR A PARTICULAR PURPOSE.  See the
// GNU General Public License for more details.

// You should have received a copy of the GNU General Public License
// along with Parity.  If not, see <http://www.gnu.org/licenses/>.

<<<<<<< HEAD
//! Disk-backed, `HashDB` implementation.

use error::{BaseDataError, UtilError};
=======
//! Disk-backed `HashDB` implementation.

use error::*;
use hash::*;
use bytes::*;
use rlp::*;
use hashdb::*;
use memorydb::*;
use std::ops::*;
use std::sync::*;
use std::collections::HashMap;
>>>>>>> 85c471b9
use kvdb::{Database, DBTransaction};
use memorydb::MemoryDB;
use hash::{FixedHash, H32, H256};
use hashdb::HashDB;
use Bytes;

use std::collections::HashMap;
use std::sync::Arc;

/// Implementation of the `HashDB` trait for a disk-backed database with a memory overlay.
///
/// Alterations to the database may be made through `insert`, `delete` and associated
/// `emplace` function.
///
/// Keys may be `insert()`ed and `remove()`d. Persistent checkpoints may be made with
/// `commit()`. At the point on `commit`, the total historical insertions (when
/// after reduction by corresponding deletes) must sum to either ONE or ZERO. Anything
/// else will return an `Error`.
///
/// `revert()` (or the cessation of the program) will anull any alterations (using
/// `insert()` and `delete()`) from the historical record up until the `commit`
/// immediately prior.
///
/// The inspection functions `get()`, `contains()` and `keys()` maintain normal behaviour
/// - all `insert()` and `remove()` queries have an immediate effect and `commit` has no
/// effect on their behaviour. The keys considered in the database at any time are all
/// of those with a NET POSITIVE number of insertions in the historical record after all
/// deletions have been accounted for.
///
/// An auxilliary datum is also available for each key (functions with the `_aux` suffix)
/// which may be used to store additional non-persistent data. Auxilliary data is entirely
/// independent from the main database.
#[derive(Clone)]
pub struct OverlayDB {
	overlay: MemoryDB,
	backing: Arc<Database>,
	column: Option<u32>,
}

impl OverlayDB {
<<<<<<< HEAD
	/// Create a new instance of OverlayDB given a `backing` database and deletion mode.
	pub fn new(backing: Database) -> Self {
		OverlayDB::new_with_arc(Arc::new(backing))
	}

	/// Create a new instance of OverlayDB given a shared `backing` database.
	pub fn new_with_arc(backing: Arc<Database>) -> Self {
		OverlayDB {
			overlay: MemoryDB::new(),
			backing: backing,
		}
	}

	/// Create a new instance of OverlayDB with an anonymous temporary database.
	pub fn new_temp() -> Self {
=======
	/// Create a new instance of OverlayDB given a `backing` database.
	pub fn new(backing: Arc<Database>, col: Option<u32>) -> OverlayDB {
		OverlayDB{ overlay: MemoryDB::new(), backing: backing, column: col }
	}

	/// Create a new instance of OverlayDB with an anonymous temporary database.
	#[cfg(test)]
	pub fn new_temp() -> OverlayDB {
>>>>>>> 85c471b9
		let mut dir = ::std::env::temp_dir();
		dir.push(H32::random().hex());
		Self::new(Arc::new(Database::open_default(dir.to_str().unwrap()).unwrap()), None)
	}

	/// Commit all operations in a single batch.
	#[cfg(test)]
	pub fn commit(&mut self) -> Result<u32, UtilError> {
		let batch = self.backing.transaction();
		let res = try!(self.commit_to_batch(&batch));
		self.backing.write(batch).map(|_| res).map_err(|e| e.into())
	}

	/// Commit all operations to given batch. Returns the number of insertions
	/// and deletions.
	fn commit_to_batch(&mut self, batch: &DBTransaction) -> Result<u32, UtilError> {
		let mut ret = 0u32;
		let mut deletes = 0usize;
		for (ref key, &(ref value, ref rc)) in self.overlay.peek().iter() {
			match *rc {
				0 => continue,
				1 => {
					if try!(self.backing.get(key)).is_none() {
						try!(batch.put(key, value))
					} else {
						// error to insert something more than once.
						return Err(BaseDataError::InsertionInvalid(*key.clone()).into());
					}
				}
				-1 => {
					deletes += 1;
					if try!(self.backing.get(key)).is_none() {
						return Err(BaseDataError::DeletionInvalid(*key.clone()).into());
					}

					try!(batch.delete(key));
				}
				rc => return Err(BaseDataError::InvalidReferenceCount(*key.clone(), rc).into()),
			}

			ret += 1;
		}

		trace!(target: "overlaydb", "OverlayDB::commit() deleted {} nodes", deletes);
		self.overlay.drain();
		Ok(ret)
	}

<<<<<<< HEAD
	/// Commit all operations to the backing database. Returns the number of insertions and deletions.
	pub fn commit(&mut self) -> Result<u32, UtilError> {
		let batch = DBTransaction::new();
		let ops = try!(self.commit_to_batch(&batch));
		try!(self.backing.write(batch));

		Ok(ops)
	}

	/// Revert all operations on this object since last commit.
	pub fn revert(&mut self) { self.overlay.clear() }

	/// Get the value of the given key in the backing database, or `None` if it's not there.
	fn payload(&self, key: &H256) -> Option<Bytes> {
		// TODO [rob] have this and HashDB functions all return Results.
		self.backing.get(key).expect("Low level database error.").map(|v| v.to_vec())
=======
	/// Revert all operations on this object (i.e. `insert()`s and `remove()`s) since the
	/// last `commit()`.
	pub fn revert(&mut self) { self.overlay.clear(); }

	/// Get the number of references that would be committed.
	pub fn commit_refs(&self, key: &H256) -> i32 { self.overlay.raw(key).map_or(0, |&(_, refs)| refs) }

	/// Get the refs and value of the given key.
	fn payload(&self, key: &H256) -> Option<(Bytes, u32)> {
		self.backing.get(self.column, key)
			.expect("Low-level database error. Some issue with your hard disk?")
			.map(|d| {
				let r = Rlp::new(&d);
				(r.at(1).as_val(), r.at(0).as_val())
			})
	}

	/// Put the refs and value of the given key, possibly deleting it from the db.
	fn put_payload_in_batch(&self, batch: &DBTransaction, key: &H256, payload: (Bytes, u32)) -> bool {
		if payload.1 > 0 {
			let mut s = RlpStream::new_list(2);
			s.append(&payload.1);
			s.append(&payload.0);
			batch.put(self.column, key, s.as_raw()).expect("Low-level database error. Some issue with your hard disk?");
			false
		} else {
			batch.delete(self.column, key).expect("Low-level database error. Some issue with your hard disk?");
			true
		}
>>>>>>> 85c471b9
	}
}

impl HashDB for OverlayDB {
	fn keys(&self) -> HashMap<H256, i32> {
<<<<<<< HEAD
		let mut ret = HashMap::new();

		for (key, _) in self.backing.iter() {
			ret.insert(H256::from_slice(&*key), 1);
=======
		let mut ret: HashMap<H256, i32> = HashMap::new();
		for (key, _) in self.backing.iter(self.column) {
			let h = H256::from_slice(key.deref());
			let r = self.payload(&h).unwrap().1;
			ret.insert(h, r as i32);
>>>>>>> 85c471b9
		}

		for (key, refs) in self.overlay.keys() {
			*ret.entry(key).or_insert(0) += refs;
		}

		ret.into_iter().filter(|&(_, rc)| rc > 0).collect()
	}

	fn get(&self, key: &H256) -> Option<&[u8]> {
		match self.overlay.raw(key) {
			// +ve + {0,1} = {1..} : must be in!
			Some(&(ref d, rc)) if rc > 0 => Some(d),
			// -ve + {0,1} != {..0} : must be out!
			Some(&(_, rc)) if rc < 0 => None,
			// no refs - wholly dependent on the backing DB.
			_ => if let Some(value) = self.payload(key) {
				Some(&self.overlay.denote(key, value).0)
			} else {
				None
			},
		}
	}

	fn contains(&self, key: &H256) -> bool {
		self.get(key).is_some()
	}

<<<<<<< HEAD
	fn insert(&mut self, value: &[u8]) -> H256 {
		self.overlay.insert(value)
	}
=======
#[test]
fn overlaydb_revert() {
	let mut m = OverlayDB::new_temp();
	let foo = m.insert(b"foo");          // insert foo.
	let batch = m.backing.transaction();
	m.commit_to_batch(&batch).unwrap();  // commit - new operations begin here...
	m.backing.write(batch).unwrap();
	let bar = m.insert(b"bar");          // insert bar.
	m.remove(&foo);                      // remove foo.
	assert!(!m.contains(&foo));          // foo is gone.
	assert!(m.contains(&bar));           // bar is here.
	m.revert();                          // revert the last two operations.
	assert!(m.contains(&foo));           // foo is here.
	assert!(!m.contains(&bar));          // bar is gone.
}

#[test]
fn overlaydb_overlay_insert_and_remove() {
	let mut trie = OverlayDB::new_temp();
	let h = trie.insert(b"hello world");
	assert_eq!(trie.get(&h).unwrap(), b"hello world");
	trie.remove(&h);
	assert_eq!(trie.get(&h), None);
}
>>>>>>> 85c471b9

	fn emplace(&mut self, key: H256, value: Bytes) {
		self.overlay.emplace(key, value);
	}

	fn remove(&mut self, key: &H256) {
		self.overlay.remove(key);
	}

	fn insert_aux(&mut self, hash: Bytes, value: Bytes) {
		self.overlay.insert_aux(hash, value);
	}

	fn get_aux(&self, hash: &[u8]) -> Option<Bytes> {
		self.overlay.get_aux(hash)
	}

	fn remove_aux(&mut self, hash: &[u8]) {
		self.overlay.remove_aux(hash);
	}
}

<<<<<<< HEAD
#[cfg(test)]
mod tests {
	use kvdb::Database;
	use hashdb::HashDB;
	use super::OverlayDB;
	use devtools::RandomTempPath;
	use sha3::Hashable;

	#[test]
	fn should_give_empty_keys_when_all_deleted() {
		let path = RandomTempPath::create_dir();
		let backing = Database::open_default(path.as_str()).unwrap();
		let mut db = OverlayDB::new(backing);

		let hash = db.insert(b"dog");
		db.commit().unwrap();

		db.remove(&hash);
		assert!(db.keys().is_empty());

		db.commit().unwrap();
		assert!(db.keys().is_empty());
	}

	#[test]
	fn should_not_return_negative_reffed_keys() {
		let path = RandomTempPath::create_dir();
		let backing = Database::open_default(path.as_str()).unwrap();
		let mut db = OverlayDB::new(backing);

		let hash = db.insert(b"dog");
		db.commit().unwrap();

		db.remove(&hash);
		assert!(db.keys().is_empty());
		assert!(!db.contains(&hash));
		assert!(db.get(&hash).is_none());

		db.remove(&hash);
		assert!(db.keys().is_empty());
		assert!(!db.contains(&hash));
		assert!(db.get(&hash).is_none());

		assert!(db.commit().is_err());

		db.insert(b"dog");
		assert!(db.keys().is_empty());
		assert!(!db.contains(&hash));
		assert!(db.get(&hash).is_none());

		db.commit().unwrap();
		assert!(db.keys().is_empty());
		assert!(!db.contains(&hash));
		assert!(db.get(&hash).is_none());
	}

	#[test]
	fn delete_remove() {
		let path = RandomTempPath::create_dir();
		let backing = Database::open_default(path.as_str()).unwrap();
		let mut db = OverlayDB::new(backing);

		let hash = db.insert(b"dog");
		db.commit().unwrap();

		db.remove(&hash);
		db.commit().unwrap();

		assert!(db.get(&hash).is_none())
	}

	#[test]
	#[should_panic]
	fn double_remove() {
		let path = RandomTempPath::create_dir();
		let backing = Database::open_default(path.as_str()).unwrap();
		let mut db = OverlayDB::new(backing);

		let hash = db.insert(b"cat");
		assert!(db.commit().is_ok());

		db.remove(&hash);
		db.remove(&hash);

		db.commit().unwrap();
	}

	#[test]
	#[should_panic]
	fn deletion_invalid() {
		let path = RandomTempPath::create_dir();
		let backing = Database::open_default(path.as_str()).unwrap();
		let mut db = OverlayDB::new(backing);

		let hash = b"hello".sha3();
		db.remove(&hash);
		db.commit().unwrap();
	}

	#[test]
	#[should_panic]
	fn insertion_invalid() {
		let path = RandomTempPath::create_dir();
		let backing = Database::open_default(path.as_str()).unwrap();
		let mut db = OverlayDB::new(backing);

		db.insert(b"bad juju");
		assert!(db.commit().is_ok());

		db.insert(b"bad juju");
		db.commit().unwrap();
=======
#[test]
fn playpen() {
	use std::fs;
	{
		let db = Database::open_default("/tmp/test").unwrap();
		let batch = db.transaction();
		batch.put(None, b"test", b"test2").unwrap();
		db.write(batch).unwrap();
		match db.get(None, b"test") {
			Ok(Some(value)) => println!("Got value {:?}", value.deref()),
			Ok(None) => println!("No value for that key"),
			Err(..) => println!("Gah"),
		}
		let batch = db.transaction();
		batch.delete(None, b"test").unwrap();
		db.write(batch).unwrap();
>>>>>>> 85c471b9
	}
}<|MERGE_RESOLUTION|>--- conflicted
+++ resolved
@@ -14,26 +14,12 @@
 // You should have received a copy of the GNU General Public License
 // along with Parity.  If not, see <http://www.gnu.org/licenses/>.
 
-<<<<<<< HEAD
 //! Disk-backed, `HashDB` implementation.
 
 use error::{BaseDataError, UtilError};
-=======
-//! Disk-backed `HashDB` implementation.
-
-use error::*;
-use hash::*;
-use bytes::*;
-use rlp::*;
-use hashdb::*;
-use memorydb::*;
-use std::ops::*;
-use std::sync::*;
-use std::collections::HashMap;
->>>>>>> 85c471b9
 use kvdb::{Database, DBTransaction};
 use memorydb::MemoryDB;
-use hash::{FixedHash, H32, H256};
+use hash::{FixedHash, H256};
 use hashdb::HashDB;
 use Bytes;
 
@@ -71,39 +57,24 @@
 }
 
 impl OverlayDB {
-<<<<<<< HEAD
 	/// Create a new instance of OverlayDB given a `backing` database and deletion mode.
-	pub fn new(backing: Database) -> Self {
-		OverlayDB::new_with_arc(Arc::new(backing))
-	}
-
-	/// Create a new instance of OverlayDB given a shared `backing` database.
-	pub fn new_with_arc(backing: Arc<Database>) -> Self {
+	pub fn new(backing: Arc<Database>, col: Option<u32>) -> Self {
 		OverlayDB {
 			overlay: MemoryDB::new(),
 			backing: backing,
-		}
-	}
-
-	/// Create a new instance of OverlayDB with an anonymous temporary database.
-	pub fn new_temp() -> Self {
-=======
-	/// Create a new instance of OverlayDB given a `backing` database.
-	pub fn new(backing: Arc<Database>, col: Option<u32>) -> OverlayDB {
-		OverlayDB{ overlay: MemoryDB::new(), backing: backing, column: col }
+			column: col,
+		}
 	}
 
 	/// Create a new instance of OverlayDB with an anonymous temporary database.
 	#[cfg(test)]
 	pub fn new_temp() -> OverlayDB {
->>>>>>> 85c471b9
 		let mut dir = ::std::env::temp_dir();
 		dir.push(H32::random().hex());
 		Self::new(Arc::new(Database::open_default(dir.to_str().unwrap()).unwrap()), None)
 	}
 
 	/// Commit all operations in a single batch.
-	#[cfg(test)]
 	pub fn commit(&mut self) -> Result<u32, UtilError> {
 		let batch = self.backing.transaction();
 		let res = try!(self.commit_to_batch(&batch));
@@ -119,8 +90,8 @@
 			match *rc {
 				0 => continue,
 				1 => {
-					if try!(self.backing.get(key)).is_none() {
-						try!(batch.put(key, value))
+					if try!(self.backing.get(self.column, key)).is_none() {
+						try!(batch.put(self.column, key, value))
 					} else {
 						// error to insert something more than once.
 						return Err(BaseDataError::InsertionInvalid(*key.clone()).into());
@@ -128,11 +99,11 @@
 				}
 				-1 => {
 					deletes += 1;
-					if try!(self.backing.get(key)).is_none() {
+					if try!(self.backing.get(self.column, key)).is_none() {
 						return Err(BaseDataError::DeletionInvalid(*key.clone()).into());
 					}
 
-					try!(batch.delete(key));
+					try!(batch.delete(self.column, key));
 				}
 				rc => return Err(BaseDataError::InvalidReferenceCount(*key.clone(), rc).into()),
 			}
@@ -145,71 +116,24 @@
 		Ok(ret)
 	}
 
-<<<<<<< HEAD
-	/// Commit all operations to the backing database. Returns the number of insertions and deletions.
-	pub fn commit(&mut self) -> Result<u32, UtilError> {
-		let batch = DBTransaction::new();
-		let ops = try!(self.commit_to_batch(&batch));
-		try!(self.backing.write(batch));
-
-		Ok(ops)
-	}
-
-	/// Revert all operations on this object since last commit.
-	pub fn revert(&mut self) { self.overlay.clear() }
-
 	/// Get the value of the given key in the backing database, or `None` if it's not there.
 	fn payload(&self, key: &H256) -> Option<Bytes> {
 		// TODO [rob] have this and HashDB functions all return Results.
-		self.backing.get(key).expect("Low level database error.").map(|v| v.to_vec())
-=======
+		self.backing.get(self.column, key).expect("Low level database error.").map(|v| v.to_vec())
+	}
+
 	/// Revert all operations on this object (i.e. `insert()`s and `remove()`s) since the
 	/// last `commit()`.
 	pub fn revert(&mut self) { self.overlay.clear(); }
 
-	/// Get the number of references that would be committed.
-	pub fn commit_refs(&self, key: &H256) -> i32 { self.overlay.raw(key).map_or(0, |&(_, refs)| refs) }
-
-	/// Get the refs and value of the given key.
-	fn payload(&self, key: &H256) -> Option<(Bytes, u32)> {
-		self.backing.get(self.column, key)
-			.expect("Low-level database error. Some issue with your hard disk?")
-			.map(|d| {
-				let r = Rlp::new(&d);
-				(r.at(1).as_val(), r.at(0).as_val())
-			})
-	}
-
-	/// Put the refs and value of the given key, possibly deleting it from the db.
-	fn put_payload_in_batch(&self, batch: &DBTransaction, key: &H256, payload: (Bytes, u32)) -> bool {
-		if payload.1 > 0 {
-			let mut s = RlpStream::new_list(2);
-			s.append(&payload.1);
-			s.append(&payload.0);
-			batch.put(self.column, key, s.as_raw()).expect("Low-level database error. Some issue with your hard disk?");
-			false
-		} else {
-			batch.delete(self.column, key).expect("Low-level database error. Some issue with your hard disk?");
-			true
-		}
->>>>>>> 85c471b9
-	}
 }
 
 impl HashDB for OverlayDB {
 	fn keys(&self) -> HashMap<H256, i32> {
-<<<<<<< HEAD
 		let mut ret = HashMap::new();
 
-		for (key, _) in self.backing.iter() {
+		for (key, _) in self.backing.iter(self.column) {
 			ret.insert(H256::from_slice(&*key), 1);
-=======
-		let mut ret: HashMap<H256, i32> = HashMap::new();
-		for (key, _) in self.backing.iter(self.column) {
-			let h = H256::from_slice(key.deref());
-			let r = self.payload(&h).unwrap().1;
-			ret.insert(h, r as i32);
->>>>>>> 85c471b9
 		}
 
 		for (key, refs) in self.overlay.keys() {
@@ -238,36 +162,9 @@
 		self.get(key).is_some()
 	}
 
-<<<<<<< HEAD
 	fn insert(&mut self, value: &[u8]) -> H256 {
 		self.overlay.insert(value)
 	}
-=======
-#[test]
-fn overlaydb_revert() {
-	let mut m = OverlayDB::new_temp();
-	let foo = m.insert(b"foo");          // insert foo.
-	let batch = m.backing.transaction();
-	m.commit_to_batch(&batch).unwrap();  // commit - new operations begin here...
-	m.backing.write(batch).unwrap();
-	let bar = m.insert(b"bar");          // insert bar.
-	m.remove(&foo);                      // remove foo.
-	assert!(!m.contains(&foo));          // foo is gone.
-	assert!(m.contains(&bar));           // bar is here.
-	m.revert();                          // revert the last two operations.
-	assert!(m.contains(&foo));           // foo is here.
-	assert!(!m.contains(&bar));          // bar is gone.
-}
-
-#[test]
-fn overlaydb_overlay_insert_and_remove() {
-	let mut trie = OverlayDB::new_temp();
-	let h = trie.insert(b"hello world");
-	assert_eq!(trie.get(&h).unwrap(), b"hello world");
-	trie.remove(&h);
-	assert_eq!(trie.get(&h), None);
-}
->>>>>>> 85c471b9
 
 	fn emplace(&mut self, key: H256, value: Bytes) {
 		self.overlay.emplace(key, value);
@@ -290,7 +187,6 @@
 	}
 }
 
-<<<<<<< HEAD
 #[cfg(test)]
 mod tests {
 	use kvdb::Database;
@@ -402,23 +298,5 @@
 
 		db.insert(b"bad juju");
 		db.commit().unwrap();
-=======
-#[test]
-fn playpen() {
-	use std::fs;
-	{
-		let db = Database::open_default("/tmp/test").unwrap();
-		let batch = db.transaction();
-		batch.put(None, b"test", b"test2").unwrap();
-		db.write(batch).unwrap();
-		match db.get(None, b"test") {
-			Ok(Some(value)) => println!("Got value {:?}", value.deref()),
-			Ok(None) => println!("No value for that key"),
-			Err(..) => println!("Gah"),
-		}
-		let batch = db.transaction();
-		batch.delete(None, b"test").unwrap();
-		db.write(batch).unwrap();
->>>>>>> 85c471b9
 	}
 }