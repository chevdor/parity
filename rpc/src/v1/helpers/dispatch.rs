// Copyright 2015-2017 Parity Technologies (UK) Ltd.
// This file is part of Parity.

// Parity is free software: you can redistribute it and/or modify
// it under the terms of the GNU General Public License as published by
// the Free Software Foundation, either version 3 of the License, or
// (at your option) any later version.

// Parity is distributed in the hope that it will be useful,
// but WITHOUT ANY WARRANTY; without even the implied warranty of
// MERCHANTABILITY or FITNESS FOR A PARTICULAR PURPOSE.  See the
// GNU General Public License for more details.

// You should have received a copy of the GNU General Public License
// along with Parity.  If not, see <http://www.gnu.org/licenses/>.

use std::fmt::Debug;
use std::ops::Deref;
use std::sync::Weak;

use futures::{future, Future, BoxFuture};
use util::{Address, H520, H256, U256, Uint, Bytes};
use util::sha3::Hashable;

use ethkey::Signature;
use ethcore::miner::MinerService;
use ethcore::client::MiningBlockChainClient;
use ethcore::transaction::{Action, SignedTransaction, PendingTransaction, Transaction};
use ethcore::account_provider::AccountProvider;

use jsonrpc_core::Error;
use v1::helpers::{errors, TransactionRequest, FilledTransactionRequest, ConfirmationPayload};
use v1::types::{
	H256 as RpcH256, H520 as RpcH520, Bytes as RpcBytes,
	RichRawTransaction as RpcRichRawTransaction,
	ConfirmationPayload as RpcConfirmationPayload,
	ConfirmationResponse,
	SignRequest as RpcSignRequest,
	DecryptRequest as RpcDecryptRequest,
};

/// Has the capability to dispatch, sign, and decrypt.
///
/// Requires a clone implementation, with the implication that it be cheap;
/// usually just bumping a reference count or two.
pub trait Dispatcher: Send + Sync + Clone {
	// TODO: when ATC exist, use zero-cost
	// type Out<T>: IntoFuture<T, Error>

	/// Fill optional fields of a transaction request, fetching gas price but not nonce.
	fn fill_optional_fields(&self, request: TransactionRequest, default_sender: Address)
		-> BoxFuture<FilledTransactionRequest, Error>;

	/// Sign the given transaction request without dispatching, fetching appropriate nonce.
	fn sign(&self, accounts: &AccountProvider, filled: FilledTransactionRequest, password: SignWith)
		-> BoxFuture<WithToken<SignedTransaction>, Error>;

	/// "Dispatch" a local transaction.
	fn dispatch_transaction(&self, signed_transaction: PendingTransaction) -> Result<H256, Error>;
}

/// A dispatcher which uses references to a client and miner in order to sign
/// requests locally.
#[derive(Debug)]
pub struct FullDispatcher<C, M> {
	client: Weak<C>,
	miner: Weak<M>,
}

impl<C, M> FullDispatcher<C, M> {
	/// Create a `FullDispatcher` from weak references to a client and miner.
	pub fn new(client: Weak<C>, miner: Weak<M>) -> Self {
		FullDispatcher {
			client: client,
			miner: miner,
		}
	}
}

impl<C, M> Clone for FullDispatcher<C, M> {
	fn clone(&self) -> Self {
		FullDispatcher {
			client: self.client.clone(),
			miner: self.miner.clone(),
		}
	}
}

impl<C: MiningBlockChainClient, M: MinerService> Dispatcher for FullDispatcher<C, M> {
	fn fill_optional_fields(&self, request: TransactionRequest, default_sender: Address)
		-> BoxFuture<FilledTransactionRequest, Error>
	{
		let inner = move || {
			let (client, miner) = (take_weak!(self.client), take_weak!(self.miner));
			let request = request;
			Ok(FilledTransactionRequest {
				from: request.from.unwrap_or(default_sender),
				used_default_from: request.from.is_none(),
				to: request.to,
				nonce: request.nonce,
				gas_price: request.gas_price.unwrap_or_else(|| default_gas_price(&*client, &*miner)),
				gas: request.gas.unwrap_or_else(|| miner.sensible_gas_limit()),
				value: request.value.unwrap_or_else(|| 0.into()),
				data: request.data.unwrap_or_else(Vec::new),
				condition: request.condition,
			})
		};
		future::done(inner()).boxed()
	}

	fn sign(&self, accounts: &AccountProvider, filled: FilledTransactionRequest, password: SignWith)
		-> BoxFuture<WithToken<SignedTransaction>, Error>
	{
		let inner = move || {
			let (client, miner) = (take_weak!(self.client), take_weak!(self.miner));
			let network_id = client.signing_network_id();
			let address = filled.from;
			let signed_transaction = {
				let t = Transaction {
					nonce: filled.nonce
						.or_else(|| miner
							.last_nonce(&filled.from)
							.map(|nonce| nonce + U256::one()))
						.unwrap_or_else(|| client.latest_nonce(&filled.from)),

					action: filled.to.map_or(Action::Create, Action::Call),
					gas: filled.gas,
					gas_price: filled.gas_price,
					value: filled.value,
					data: filled.data,
				};

				let hash = t.hash(network_id);
				let signature = signature(accounts, address, hash, password)?;
				signature.map(|sig| {
					SignedTransaction::new(t.with_signature(sig, network_id))
						.expect("Transaction was signed by AccountsProvider; it never produces invalid signatures; qed")
				})
			};
			Ok(signed_transaction)
		};

		future::done(inner()).boxed()
	}

	fn dispatch_transaction(&self, signed_transaction: PendingTransaction) -> Result<H256, Error> {
		let hash = signed_transaction.transaction.hash();

		take_weak!(self.miner).import_own_transaction(&*take_weak!(self.client), signed_transaction)
			.map_err(errors::from_transaction_error)
			.map(|_| hash)
		}
}

pub const DEFAULT_MAC: [u8; 2] = [0, 0];

type AccountToken = String;

#[derive(Debug, Clone, PartialEq)]
pub enum SignWith {
	Nothing,
	Password(String),
	Token(AccountToken),
}

#[derive(Debug)]
pub enum WithToken<T: Debug> {
	No(T),
	Yes(T, AccountToken),
}

impl<T: Debug> Deref for WithToken<T> {
	type Target = T;

	fn deref(&self) -> &Self::Target {
		match *self {
			WithToken::No(ref v) => v,
			WithToken::Yes(ref v, _) => v,
		}
	}
}

impl<T: Debug> WithToken<T> {
	pub fn map<S, F>(self, f: F) -> WithToken<S> where
		S: Debug,
		F: FnOnce(T) -> S,
	{
		match self {
			WithToken::No(v) => WithToken::No(f(v)),
			WithToken::Yes(v, token) => WithToken::Yes(f(v), token),
		}
	}

	pub fn into_value(self) -> T {
		match self {
			WithToken::No(v) => v,
			WithToken::Yes(v, _) => v,
		}
	}

	/// Convert the `WithToken` into a tuple.
	pub fn into_tuple(self) -> (T, Option<AccountToken>) {
		match self {
			WithToken::No(v) => (v, None),
			WithToken::Yes(v, token) => (v, Some(token))
		}
	}
}

impl<T: Debug> From<(T, AccountToken)> for WithToken<T> {
	fn from(tuple: (T, AccountToken)) -> Self {
		WithToken::Yes(tuple.0, tuple.1)
	}
}

impl<T: Debug> From<(T, Option<AccountToken>)> for WithToken<T> {
	fn from(tuple: (T, Option<AccountToken>)) -> Self {
		match tuple.1 {
			Some(token) => WithToken::Yes(tuple.0, token),
			None => WithToken::No(tuple.0),
		}
	}
}

pub fn execute<D: Dispatcher + 'static>(
	dispatcher: D,
	accounts: &AccountProvider,
	payload: ConfirmationPayload,
	pass: SignWith
) -> BoxFuture<WithToken<ConfirmationResponse>, Error> {
	match payload {
		ConfirmationPayload::SendTransaction(request) => {
			let condition = request.condition.clone().map(Into::into);
			dispatcher.sign(accounts, request, pass)
				.map(move |v| v.map(move |tx| PendingTransaction::new(tx, condition)))
				.map(WithToken::into_tuple)
				.map(|(tx, token)| (tx, token, dispatcher))
				.and_then(|(tx, tok, dispatcher)| {
					dispatcher.dispatch_transaction(tx)
						.map(RpcH256::from)
						.map(ConfirmationResponse::SendTransaction)
						.map(move |h| WithToken::from((h, tok)))
				}).boxed()
		},
		ConfirmationPayload::SignTransaction(request) => {
			dispatcher.sign(accounts, request, pass)
				.map(|result| result
					.map(RpcRichRawTransaction::from)
					.map(ConfirmationResponse::SignTransaction)
				).boxed()
		},
<<<<<<< HEAD
		ConfirmationPayload::Signature(address, data) => {
			let res = signature(accounts, address, data.sha3(), pass)
=======
		ConfirmationPayload::Signature(address, mut data) => {
			let mut message_data =
				format!("\x19Ethereum Signed Message:\n{}", data.len())
				.into_bytes();
			message_data.append(&mut data);
			signature(accounts, address, message_data.sha3(), pass)
>>>>>>> 87738895
				.map(|result| result
					.map(|rsv| {
						let mut vrs = [0u8; 65];
						let rsv = rsv.as_ref();
						vrs[0] = rsv[64] + 27;
						vrs[1..33].copy_from_slice(&rsv[0..32]);
						vrs[33..65].copy_from_slice(&rsv[32..64]);
						H520(vrs)
					})
					.map(RpcH520::from)
					.map(ConfirmationResponse::Signature)
				);
			future::done(res).boxed()
		},
		ConfirmationPayload::Decrypt(address, data) => {
			let res = decrypt(accounts, address, data, pass)
				.map(|result| result
					.map(RpcBytes)
					.map(ConfirmationResponse::Decrypt)
				);
			future::done(res).boxed()
		},
	}
}

fn signature(accounts: &AccountProvider, address: Address, hash: H256, password: SignWith) -> Result<WithToken<Signature>, Error> {
	match password.clone() {
		SignWith::Nothing => accounts.sign(address, None, hash).map(WithToken::No),
		SignWith::Password(pass) => accounts.sign(address, Some(pass), hash).map(WithToken::No),
		SignWith::Token(token) => accounts.sign_with_token(address, token, hash).map(Into::into),
	}.map_err(|e| match password {
		SignWith::Nothing => errors::from_signing_error(e),
		_ => errors::from_password_error(e),
	})
}

fn decrypt(accounts: &AccountProvider, address: Address, msg: Bytes, password: SignWith) -> Result<WithToken<Bytes>, Error> {
	match password.clone() {
		SignWith::Nothing => accounts.decrypt(address, None, &DEFAULT_MAC, &msg).map(WithToken::No),
		SignWith::Password(pass) => accounts.decrypt(address, Some(pass), &DEFAULT_MAC, &msg).map(WithToken::No),
		SignWith::Token(token) => accounts.decrypt_with_token(address, token, &DEFAULT_MAC, &msg).map(Into::into),
	}.map_err(|e| match password {
		SignWith::Nothing => errors::from_signing_error(e),
		_ => errors::from_password_error(e),
	})
}

/// Extract default gas price from a client and miner.
pub fn default_gas_price<C, M>(client: &C, miner: &M) -> U256
	where C: MiningBlockChainClient, M: MinerService
{
	client.gas_price_median(100).unwrap_or_else(|| miner.sensible_gas_price())
}

/// Convert RPC confirmation payload to signer confirmation payload.
/// May need to resolve in the future to fetch things like gas price.
pub fn from_rpc<D>(payload: RpcConfirmationPayload, default_account: Address, dispatcher: &D) -> BoxFuture<ConfirmationPayload, Error>
	where D: Dispatcher
{
	match payload {
		RpcConfirmationPayload::SendTransaction(request) => {
			dispatcher.fill_optional_fields(request.into(), default_account)
				.map(ConfirmationPayload::SendTransaction)
				.boxed()
		},
		RpcConfirmationPayload::SignTransaction(request) => {
			dispatcher.fill_optional_fields(request.into(), default_account)
				.map(ConfirmationPayload::SignTransaction)
				.boxed()
		},
		RpcConfirmationPayload::Decrypt(RpcDecryptRequest { address, msg }) => {
			future::ok(ConfirmationPayload::Decrypt(address.into(), msg.into())).boxed()
		},
		RpcConfirmationPayload::Signature(RpcSignRequest { address, data }) => {
			future::ok(ConfirmationPayload::Signature(address.into(), data.into())).boxed()
		},
	}
}<|MERGE_RESOLUTION|>--- conflicted
+++ resolved
@@ -249,17 +249,12 @@
 					.map(ConfirmationResponse::SignTransaction)
 				).boxed()
 		},
-<<<<<<< HEAD
-		ConfirmationPayload::Signature(address, data) => {
-			let res = signature(accounts, address, data.sha3(), pass)
-=======
 		ConfirmationPayload::Signature(address, mut data) => {
 			let mut message_data =
 				format!("\x19Ethereum Signed Message:\n{}", data.len())
 				.into_bytes();
 			message_data.append(&mut data);
-			signature(accounts, address, message_data.sha3(), pass)
->>>>>>> 87738895
+			let res = signature(accounts, address, message_data.sha3(), pass)
 				.map(|result| result
 					.map(|rsv| {
 						let mut vrs = [0u8; 65];
