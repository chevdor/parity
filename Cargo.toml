--- conflicted
+++ resolved
@@ -20,14 +20,8 @@
 evmjit = { path = "rust-evmjit", optional = true }
 ethash = { path = "ethash" }
 num_cpus = "0.2"
-<<<<<<< HEAD
-=======
-docopt = "0.6"
-docopt_macros = "0.6"
-ctrlc = "1.0"
+clippy = "0.0.37"
 crossbeam = "0.1.5"
->>>>>>> d30114b8
-clippy = "0.0.37"
 
 [features]
 jit = ["evmjit"]
